--- conflicted
+++ resolved
@@ -2,12 +2,8 @@
 
 name = "cedar-wasm"
 edition = "2021"
-<<<<<<< HEAD
-version = "3.0.911"
+version = "3.0.912"
 publish = ["brazil"]
-=======
-version = "3.0.0"
->>>>>>> 501b2ab4
 description = "WASM bindings and typescript types for Cedar lib"
 license = "Apache-2.0"
 
